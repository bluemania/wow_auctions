--- conflicted
+++ resolved
@@ -16,17 +16,11 @@
 logger = logging.getLogger(__name__)
 
 
-<<<<<<< HEAD
 def generate_time_played(test: bool=False, run_dt: datetime.date=None,
-                         clean_session: bool = False, played: str=''):
-    """Save user specified record of time played in game.
-
-    Creates a record of time played on character mapped to program run time
-=======
-def generate_time_played(test=False, run_dt=None, clean_session=False, played=None, level_time=None):
+                         clean_session: bool = False, played: str='', level_time: str=''):
     """
     Creates a record of time played on character along with program run time
->>>>>>> 37dd2c93
+
     This is useful for calcs involving real time vs game time
     therefore gold earnt per hour.
     Time played may be automated in future, however we retain 'clean_session'
@@ -43,10 +37,6 @@
         clean_session: User specified flag indicating inventory is stable
         played: timeline string in '00d-00h-00m-00s' format
     """
-<<<<<<< HEAD
-    # Convert string to seconds, structure data into pandas
-=======
-    
     played_seconds = utils.get_seconds_played(played)
     leveling_seconds = utils.get_seconds_played(level_time)
 
@@ -55,7 +45,6 @@
     else:
         level_adjust = 0
 
->>>>>>> 37dd2c93
     data = {'timestamp': run_dt,
             'played_raw': played,
             'played_seconds': utils.get_seconds_played(played),
