[tool.poetry]
name = "pricer"
<<<<<<< HEAD
version = "0.4.1"
=======
version = "0.4.2"
>>>>>>> a0d3548b
description = "Use WoW addon data to optimize auction buying and selling policies"
authors = ["bluemania <damnthatswack@hotmail.com>"]
license = "MIT"
readme = "README.md"
repository = "https://github.com/bluemania/wow_auctions"
documentation = "https://pricer.readthedocs.io/"

[tool.poetry.dependencies]
python = "^3.7"
click = "6.7"
fastparquet = "0.3.3"
pandas = "1.0.1"
PyYAML = "5.2"
seaborn = "0.9.0"
SLPP = "1.2"
importlib_metadata = "^1.7.0"
deepdiff = "^5.0.2"
selenium = "^3.141.0"
beautifulsoup4 = "^4.9.1"
sklearn = "^0.0"
tqdm = "^4.49.0"
pandera = "^0.4.5"

[tool.poetry.dev-dependencies]
black = "^19.10b0"
codecov = "^2.1.8"
coverage = {extras = ["toml"], version = "^5.2.1"}
darglint = "^1.5.2"
flake8 = "^3.8.3"
flake8-annotations = "^2.3.0"
flake8-bandit = "^2.1.2"
flake8-black = "^0.2.1"
flake8-bugbear = "^20.1.4"
flake8-docstrings = "^1.5.0"
flake8-import-order = "^0.18.1"
mypy = "^0.782"
pre-commit = "^2.6.0"
pyan = {git = "https://github.com/jdb78/pyan.git"}
pydocstyle = "^5.0.2"
pytest = "^5.4.3"
pytest-cov = "^2.10.0"
pytest-mock = "^3.2.0"
pytest-sugar = "^0.9.4"
safety = "^1.9.0"
sphinx = "^3.1.2"
sphinx-autodoc-typehints = "^1.11.0"
typeguard = "^2.9.1"
xdoctest = "^0.13.0"
jupyter = "^1.0.0"
m2r2 = "^0.2.5"

[tool.poetry.scripts]
pricer = "pricer.run:main"

[tool.coverage.paths]
source = ["src", "*/site-packages"]

[tool.coverage.run]
branch = true
source = ["pricer"]

[tool.coverage.report]
show_missing = true
fail_under = 0
[build-system]
requires = ["poetry>=0.12"]
build-backend = "poetry.masonry.api"<|MERGE_RESOLUTION|>--- conflicted
+++ resolved
@@ -1,10 +1,6 @@
 [tool.poetry]
 name = "pricer"
-<<<<<<< HEAD
-version = "0.4.1"
-=======
 version = "0.4.2"
->>>>>>> a0d3548b
 description = "Use WoW addon data to optimize auction buying and selling policies"
 authors = ["bluemania <damnthatswack@hotmail.com>"]
 license = "MIT"
