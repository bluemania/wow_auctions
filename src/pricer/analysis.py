--- conflicted
+++ resolved
@@ -86,13 +86,7 @@
     )
     purchase_each = pd.DataFrame([item, price_per], index=["item", "price_per"]).T
 
-<<<<<<< HEAD
-    # TODO, this is causing failures with a single item; likely going to fail with no data
-
-    # This should fix a single item, while not being added later with the join
-=======
     # This ensures that it will work for a single item
->>>>>>> a0d3548b
     purchase_each.loc[purchase_each.index.max() + 1] = ("dummy", 0)
 
     ewm = (
