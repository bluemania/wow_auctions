--- conflicted
+++ resolved
@@ -477,11 +477,8 @@
         "made_from",
         "make_pass",
         "vendor_price",
-<<<<<<< HEAD
         "min_std",
         "max_std"
-=======
->>>>>>> a0d3548b
     ]:
         if col not in item_skeleton_raw:
             item_skeleton_raw[col] = nan
